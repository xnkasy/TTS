# <img src="images/coqui-log-green-TTS.png" height="56"/>

🐸TTS is a library for advanced Text-to-Speech generation. It's built on the latest research, was designed to achieve the best trade-off among ease-of-training, speed and quality.
🐸TTS comes with [pretrained models](https://github.com/coqui-ai/TTS/wiki/Released-Models), tools for measuring dataset quality and already used in **20+ languages** for products and research projects.

<!-- [![CircleCI](TODO)]() -->
[![License](<https://img.shields.io/badge/License-MPL%202.0-brightgreen.svg>)](https://opensource.org/licenses/MPL-2.0)
[![PyPI version](https://badge.fury.io/py/TTS.svg)](https://badge.fury.io/py/TTS)
[![Covenant](https://camo.githubusercontent.com/7d620efaa3eac1c5b060ece5d6aacfcc8b81a74a04d05cd0398689c01c4463bb/68747470733a2f2f696d672e736869656c64732e696f2f62616467652f436f6e7472696275746f72253230436f76656e616e742d76322e3025323061646f707465642d6666363962342e737667)](https://github.com/coqui-ai/TTS/blob/master/CODE_OF_CONDUCT.md)

📢 [English Voice Samples](https://erogol.github.io/ddc-samples/) and [SoundCloud playlist](https://soundcloud.com/user-565970875/pocket-article-wavernn-and-tacotron2)

👩🏽‍🍳  [TTS training recipes](https://github.com/erogol/TTS_recipes)

📄 [Text-to-Speech paper collection](https://github.com/erogol/TTS-papers)

## 💬 Where to ask questions
Please use our dedicated channels for questions and discussion. Help is much more valuable if it's shared publicly, so that more people can benefit from it.

| Type                            | Platforms                               |
| ------------------------------- | --------------------------------------- |
| 🚨 **Bug Reports**              | [GitHub Issue Tracker]                  |
| ❔ **FAQ**                       | [TTS/Wiki](https://github.com/coqui-ai/TTS/wiki/FAQ)                              |
| 🎁 **Feature Requests & Ideas** | [GitHub Issue Tracker]                  |
| 👩‍💻 **Usage Questions**          | [Github Discussions]                       |
| 🗯 **General Discussion**        | [Github Discussions] and [Matrix Channel]  |

[github issue tracker]: https://github.com/coqui-ai/tts/issues
[github discussions]: https://github.com/coqui-ai/TTS/discussions
[matrix channel]: https://matrix.to/#/!KTePhNahjgiVumkqca:matrix.org?via=matrix.org
[Tutorials and Examples]: https://github.com/coqui-ai/TTS/wiki/TTS-Notebooks-and-Tutorials


## 🔗 Links and Resources
| Type                            | Links                               |
| ------------------------------- | --------------------------------------- |
| 💾 **Installation** | [TTS/README.md](https://github.com/coqui-ai/TTS/tree/dev#install-tts)|
| 👩🏾‍🏫 **Tutorials and Examples**  | [TTS/Wiki](https://github.com/coqui-ai/TTS/wiki/TTS-Notebooks-and-Tutorials) |
| 🚀 **Released Models**         | [TTS/Wiki](https://github.com/coqui-ai/TTS/wiki/Released-Models)|
| 💻 **Docker Image**            | [Repository by @synesthesiam](https://github.com/synesthesiam/docker-coqui-aitts)|
| 🖥️ **Demo Server**             | [TTS/server](https://github.com/coqui-ai/TTS/tree/master/TTS/server)|
| 🤖 **Running TTS on Terminal** | [TTS/README.md](https://github.com/coqui-ai/TTS#example-synthesizing-speech-on-terminal-using-the-released-models)|

## 🥇 TTS Performance
<p align="center"><img src="images/TTS-performance.png" width="800" /></p>

Underlined "TTS*" and "Judy*" are 🐸TTS models
<!-- [Details...](https://github.com/coqui-ai/TTS/wiki/Mean-Opinion-Score-Results) -->

## Features
- High performance Deep Learning models for Text2Speech tasks.
    - Text2Spec models (Tacotron, Tacotron2, Glow-TTS, SpeedySpeech).
    - Speaker Encoder to compute speaker embeddings efficiently.
    - Vocoder models (MelGAN, Multiband-MelGAN, GAN-TTS, ParallelWaveGAN, WaveGrad, WaveRNN)
- Fast and efficient model training.
- Detailed training logs on console and Tensorboard.
- Support for multi-speaker TTS.
- Efficient Multi-GPUs training.
- Ability to convert PyTorch models to Tensorflow 2.0 and TFLite for inference.
- Released models in PyTorch, Tensorflow and TFLite.
- Tools to curate Text2Speech datasets under```dataset_analysis```.
- Demo server for model testing.
- Notebooks for extensive model benchmarking.
- Modular (but not too much) code base enabling easy testing for new ideas.

## Implemented Models
### Text-to-Spectrogram
- Tacotron: [paper](https://arxiv.org/abs/1703.10135)
- Tacotron2: [paper](https://arxiv.org/abs/1712.05884)
- Glow-TTS: [paper](https://arxiv.org/abs/2005.11129)
- Speedy-Speech: [paper](https://arxiv.org/abs/2008.03802)

### Attention Methods
- Guided Attention: [paper](https://arxiv.org/abs/1710.08969)
- Forward Backward Decoding: [paper](https://arxiv.org/abs/1907.09006)
- Graves Attention: [paper](https://arxiv.org/abs/1907.09006)
- Double Decoder Consistency: [blog](https://erogol.com/solving-attention-problems-of-tts-models-with-double-decoder-consistency/)

### Speaker Encoder
- GE2E: [paper](https://arxiv.org/abs/1710.10467)
- Angular Loss: [paper](https://arxiv.org/pdf/2003.11982.pdf)

### Vocoders
- MelGAN: [paper](https://arxiv.org/abs/1910.06711)
- MultiBandMelGAN: [paper](https://arxiv.org/abs/2005.05106)
- ParallelWaveGAN: [paper](https://arxiv.org/abs/1910.11480)
- GAN-TTS discriminators: [paper](https://arxiv.org/abs/1909.11646)
- WaveRNN: [origin](https://github.com/fatchord/WaveRNN/)
- WaveGrad: [paper](https://arxiv.org/abs/2009.00713)

You can also help us implement more models. Some 🐸TTS related work can be found [here](https://github.com/erogol/TTS-papers).

## Install TTS
🐸TTS is tested on Ubuntu 18.04 with **python >= 3.6, < 3.9**.

If you are only interested in [synthesizing speech](https://github.com/coqui-ai/TTS/tree/dev#example-synthesizing-speech-on-terminal-using-the-released-models) with the released 🐸TTS models, installing from PyPI is the easiest option.

```bash
pip install TTS
```

If you plan to code or train models, clone 🐸TTS and install it locally.

```bash
git clone https://github.com/coqui-ai/TTS
pip install -e .
```

We use ```espeak-ng``` to convert graphemes to phonemes. You might need to install separately.
```bash
sudo apt-get install espeak-ng
```

## Directory Structure
```
|- notebooks/       (Jupyter Notebooks for model evaluation, parameter selection and data analysis.)
|- utils/           (common utilities.)
|- TTS
    |- bin/             (folder for all the executables.)
      |- train*.py                  (train your target model.)
      |- distribute.py              (train your TTS model using Multiple GPUs.)
      |- compute_statistics.py      (compute dataset statistics for normalization.)
      |- convert*.py                (convert target torch model to TF.)
    |- tts/             (text to speech models)
        |- layers/          (model layer definitions)
        |- models/          (model definitions)
        |- tf/              (Tensorflow 2 utilities and model implementations)
        |- utils/           (model specific utilities.)
    |- speaker_encoder/ (Speaker Encoder models.)
        |- (same)
    |- vocoder/         (Vocoder models.)
        |- (same)
```

## Sample Model Output
Below you see Tacotron model state after 16K iterations with batch-size 32 with LJSpeech dataset.

> "Recent research at Harvard has shown meditating for as little as 8 weeks can actually increase the grey matter in the parts of the brain responsible for emotional regulation and learning."

Audio examples: [soundcloud](https://soundcloud.com/user-565970875/pocket-article-wavernn-and-tacotron2)

<img src="images/example_model_output.png?raw=true" alt="example_output" width="400"/>

## Datasets and Data-Loading
🐸TTS provides a generic dataloader easy to use for your custom dataset.
You just need to write a simple function to format the dataset. Check ```datasets/preprocess.py``` to see some examples.
After that, you need to set ```dataset``` fields in ```config.json```.

Some of the public datasets that we successfully applied 🐸TTS:

- [LJ Speech](https://keithito.com/LJ-Speech-Dataset/)
- [Nancy](http://www.cstr.ed.ac.uk/projects/blizzard/2011/lessac_blizzard2011/)
- [TWEB](https://www.kaggle.com/bryanpark/the-world-english-bible-speech-dataset)
- [M-AI-Labs](http://www.caito.de/2019/01/the-m-ailabs-speech-dataset/)
- [LibriTTS](https://openslr.org/60/)
- [Spanish](https://drive.google.com/file/d/1Sm_zyBo67XHkiFhcRSQ4YaHPYM0slO_e/view?usp=sharing) - thx! @carlfm01

## Example: Synthesizing Speech on Terminal Using the Released Models.

After the installation, 🐸TTS provides a CLI interface for synthesizing speech using pre-trained models. You can either use your own model or the release models under 🐸TTS.

Listing released 🐸TTS models.
```bash
tts --list_models
```

Run a tts and a vocoder model from the released model list. (Simply copy and paste the full model names from the list as arguments for the command below.)
```bash
tts --text "Text for TTS" \
    --model_name "<type>/<language>/<dataset>/<model_name>" \
    --vocoder_name "<type>/<language>/<dataset>/<model_name>" \
    --out_path folder/to/save/output/
```

Run your own TTS model (Using Griffin-Lim Vocoder)
```bash
tts --text "Text for TTS" \
    --model_path path/to/model.pth.tar \
    --config_path path/to/config.json \
    --out_path output/path/speech.wav
```

Run your own TTS and Vocoder models
```bash
tts --text "Text for TTS" \
    --model_path path/to/config.json \
    --config_path path/to/model.pth.tar \
    --out_path output/path/speech.wav \
    --vocoder_path path/to/vocoder.pth.tar \
    --vocoder_config_path path/to/vocoder_config.json
```

**Note:** You can use ```./TTS/bin/synthesize.py``` if you prefer running ```tts``` from the TTS project folder.

## Example: Training and Fine-tuning LJ-Speech Dataset
Here you can find a [CoLab](https://gist.github.com/erogol/97516ad65b44dbddb8cd694953187c5b) notebook for a hands-on example, training LJSpeech. Or you can manually follow the guideline below.

To start with, split ```metadata.csv``` into train and validation subsets respectively ```metadata_train.csv``` and ```metadata_val.csv```. Note that for text-to-speech, validation performance might be misleading since the loss value does not directly measure the voice quality to the human ear and it also does not measure the attention module performance. Therefore, running the model with new sentences and listening to the results is the best way to go.

```
shuf metadata.csv > metadata_shuf.csv
head -n 12000 metadata_shuf.csv > metadata_train.csv
tail -n 1100 metadata_shuf.csv > metadata_val.csv
```

To train a new model, you need to define your own ```config.json``` to define model details, trainin configuration and more (check the examples). Then call the corressponding train script.

For instance, in order to train a tacotron or tacotron2 model on LJSpeech dataset, follow these steps.

```bash
python TTS/bin/train_tacotron.py --config_path TTS/tts/configs/config.json
```

To fine-tune a model, use ```--restore_path```.

```bash
python TTS/bin/train_tacotron.py --config_path TTS/tts/configs/config.json --restore_path /path/to/your/model.pth.tar
```

To continue an old training run, use ```--continue_path```.

```bash
python TTS/bin/train_tacotron.py --continue_path /path/to/your/run_folder/
```

For multi-GPU training, call ```distribute.py```. It runs any provided train script in multi-GPU setting.

```bash
CUDA_VISIBLE_DEVICES="0,1,4" python TTS/bin/distribute.py --script train_tacotron.py --config_path TTS/tts/configs/config.json
```

Each run creates a new output folder accomodating used ```config.json```, model checkpoints and tensorboard logs.

In case of any error or intercepted execution, if there is no checkpoint yet under the output folder, the whole folder is going to be removed.

You can also enjoy Tensorboard,  if you point Tensorboard argument```--logdir``` to the experiment folder.

## Contribution guidelines
<<<<<<< HEAD
Please follow the steps below as you send a PR for :frog:. It helps us to keep things organized.
=======
Please follow the steps below as you send a PR to 🐸. It helps us to keep things organized. 
>>>>>>> 45068a91

1. Create a new branch.
2. Implement your changes.
3. (if applicable) Add [Google Style](https://google.github.io/styleguide/pyguide.html#381-docstrings) docstrings.
4. (if applicable) Implement a test case under ```tests``` folder.
5. (Optional but Prefered) Run tests.
```bash
./run_tests.sh
```
6. Run the linter.
```bash
pip install pylint cardboardlint
cardboardlinter --refspec master
```
7. Send a PR to ```dev``` branch, explain what the change is about.
8. Let us discuss until we make it perfect :) 💪.
9. We merge it to the ```dev``` branch once things look good.

Feel free to ping us at any step you need help using our communication channels.
[Here](https://github.com/firstcontributions/first-contributions) is a good resource for complete beginners.


### Acknowledgement
- https://github.com/keithito/tacotron (Dataset pre-processing)
- https://github.com/r9y9/tacotron_pytorch (Initial Tacotron architecture)
- https://github.com/kan-bayashi/ParallelWaveGAN (vocoder library)
- https://github.com/jaywalnut310/glow-tts (Original Glow-TTS implementation)
- https://github.com/fatchord/WaveRNN/ (Original WaveRNN implementation)<|MERGE_RESOLUTION|>--- conflicted
+++ resolved
@@ -236,11 +236,7 @@
 You can also enjoy Tensorboard,  if you point Tensorboard argument```--logdir``` to the experiment folder.
 
 ## Contribution guidelines
-<<<<<<< HEAD
-Please follow the steps below as you send a PR for :frog:. It helps us to keep things organized.
-=======
-Please follow the steps below as you send a PR to 🐸. It helps us to keep things organized. 
->>>>>>> 45068a91
+Please follow the steps below as you send a PR to 🐸. It helps us to keep things organized.
 
 1. Create a new branch.
 2. Implement your changes.
