--- conflicted
+++ resolved
@@ -1,24 +1,14 @@
 """Find all the unique characters in a dataset"""
 import argparse
 from argparse import RawTextHelpFormatter
-<<<<<<< HEAD
-from TTS.tts.datasets.preprocess import load_meta_data
+from TTS.tts.datasets import load_meta_data
 from TTS.config import load_config
-=======
-
-from TTS.tts.datasets import _get_preprocessor_by_name
->>>>>>> 93a74cbb
 
 
 def main():
     # pylint: disable=bad-option-value
     parser = argparse.ArgumentParser(
         description="""Find all the unique characters or phonemes in a dataset.\n\n"""
-<<<<<<< HEAD
-        """\n\n"""
-=======
-        """Target dataset must be defined in TTS.tts.datasets.formatters\n\n"""
->>>>>>> 93a74cbb
         """
     Example runs:
 
@@ -27,24 +17,16 @@
         formatter_class=RawTextHelpFormatter,
     )
     parser.add_argument(
-<<<<<<< HEAD
         "--config_path", type=str, help="Path to dataset config file.", required=True
-=======
-        "--dataset", type=str, default="", help="One of the target dataset names in TTS.tts.datasets.formatters."
->>>>>>> 93a74cbb
     )
     args = parser.parse_args()
 
-<<<<<<< HEAD
     c = load_config(args.config_path)
+
     # load all datasets
-    train_items, dev_items = load_meta_data(c.datasets, eval_split=True, ignore_generated_eval=True)
-    items = train_items + dev_items
+    train_items, eval_items = load_meta_data(c.datasets, eval_split=True, ignore_generated_eval=True)
+    items = train_items + eval_items
 
-=======
-    preprocessor = _get_preprocessor_by_name(args.dataset)
-    items = preprocessor(os.path.dirname(args.meta_file), os.path.basename(args.meta_file))
->>>>>>> 93a74cbb
     texts = "".join(item[0] for item in items)
     chars = set(texts)
     lower_chars = filter(lambda c: c.islower(), chars)
